--- conflicted
+++ resolved
@@ -4,9 +4,6 @@
 container/singularity/gym-pybullet-drones-sandbox/
 singularity_gym-pybullet-drones
 
-<<<<<<< HEAD
-# TODOs 
-=======
 # TODOs
 # Virtual environment
 gym_env
@@ -14,7 +11,6 @@
 .idea
 
 # TODOs
->>>>>>> d1a73f87
 TODOs.md
 examples/debug.py
 examples/test.py
